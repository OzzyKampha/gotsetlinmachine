--- conflicted
+++ resolved
@@ -2,11 +2,7 @@
 
 on:
   push:
-<<<<<<< HEAD
     branches: [ dev ]
-=======
-    branches: [ main, dev ]
->>>>>>> 8b79dbd1
   pull_request:
     branches: [ main, dev ]
 
